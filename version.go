--- conflicted
+++ resolved
@@ -1,7 +1,3 @@
 package main
 
-<<<<<<< HEAD
-const VERSION = "0.4.5"
-=======
-const VERSION = "0.5.0"
->>>>>>> d1b6b839
+const VERSION = "0.5.1"